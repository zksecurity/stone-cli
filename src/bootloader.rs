--- conflicted
+++ resolved
@@ -190,6 +190,7 @@
         disable_trace_padding: false,
         allow_missing_builtins: None,
         dynamic_layout_params: None,
+        dynamic_layout_params: None,
     };
 
     let program_hash = Felt252::from_dec_str(SIMPLE_BOOTLOADER_PROGRAM_HASH).unwrap();
@@ -211,11 +212,7 @@
             supported_cairo_verifier_program_hashes: verifier_hashes,
         },
         packed_outputs: vec![PackedOutput::Plain(vec![]); n_tasks],
-<<<<<<< HEAD
         ignore_fact_topologies: false,
-=======
-        ignore_fact_topologies,
->>>>>>> d5caef31
     };
 
     let mut exec_scopes = ExecutionScopes::new();
