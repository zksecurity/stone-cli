--- conflicted
+++ resolved
@@ -312,20 +312,10 @@
 
     println!("Running Cairo again to get dynamic params...");
 
-<<<<<<< HEAD
-            init_dev_corelib(&mut db, path_corelib()?.join("src"));
-            let main_crate_ids = setup_project(&mut db, &prove_args.cairo_program).unwrap();
-            let sierra_program_with_dbg =
-                compile_prepared_db(&db, main_crate_ids, compiler_config).unwrap();
-
-            sierra_program_with_dbg.program
-        }
-=======
     let runner = if prove_args.cairo_version == CairoVersion::cairo1 {
         run_cairo1(prove_args, tmp_dir).unwrap()
     } else {
         run_cairo0(prove_args, tmp_dir).unwrap()
->>>>>>> b8497810
     };
 
     Ok(runner)
