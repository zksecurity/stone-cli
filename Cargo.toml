[package]
name = "stone-cli"
version = "0.1.0"
edition = "2021"

[dependencies]
anyhow = "1.0.86"
bincode = { version = "2.0.0-rc.3", default-features = false, features = [
    "serde",
] }
cairo-bootloader = { git = "https://github.com/zksecurity/cairo-bootloader", rev = "91e8121221140317f0f4d6ba7a59b16ec7ff2d7d" }
cairo-felt = "0.9.1"
cairo1-run = { git = "https://github.com/zksecurity/cairo-vm", package = "cairo1-run", features = ["mod_builtin"], rev = "ac8b81b79f65f5017fe0929bf4025be4a0e9c73c" }
cairo-vm = { git = "https://github.com/zksecurity/cairo-vm", features = [
    "extensive_hints", "mod_builtin"
], rev = "ac8b81b79f65f5017fe0929bf4025be4a0e9c73c" }
cairo-lang-compiler = { version = "=2.10.0-rc.0", default-features = false }
cairo-lang-filesystem = { version = "=2.10.0-rc.0", default-features = false }
clap = { version = "4.3.10", features = ["derive"] }
itertools = "0.13.0"
num-bigint = "0.4.6"
num-traits = "0.2.19"
rstest = "0.21.0"
serde = { version = "1.0", features = ["derive"], default-features = false }
serde_json = "1"
stark_evm_adapter = { git = "https://github.com/zksecurity/stark-evm-adapter.git", rev = "e044116e3cf4e3cbca11cce7b9e508a0f3e6870b" }
swiftness_air = { git = "https://github.com/zksecurity/integrity-calldata-generator", rev = "6f2dd268274e40e5ea75e2f17aff6b8e53f8f499" }
swiftness_fri = { git = "https://github.com/zksecurity/integrity-calldata-generator", rev = "6f2dd268274e40e5ea75e2f17aff6b8e53f8f499" }
swiftness_proof_parser = { git = "https://github.com/zksecurity/integrity-calldata-generator", rev = "6f2dd268274e40e5ea75e2f17aff6b8e53f8f499" }
swiftness_stark = { git = "https://github.com/zksecurity/integrity-calldata-generator", rev = "6f2dd268274e40e5ea75e2f17aff6b8e53f8f499" }
swiftness = { git = "https://github.com/zksecurity/integrity-calldata-generator", rev = "6f2dd268274e40e5ea75e2f17aff6b8e53f8f499" }
starknet-crypto = "0.7.2"
tempfile = "3.10.1"
thiserror = "1.0.61"


#  reqwest = { git = "https://github.com/seanmonstar/reqwest.git", rev = "28d25bd0a6437cdd8dbec22619f2675b7f97d172", features = [
#    "json",
#    "blocking",
#    "rustls-tls",
#  ] }
uuid = "1.9.1"
<<<<<<< HEAD
tar = "0.4.41"
flate2 = "1.0.30"
fs2 = "0.4.3"

[build-dependencies]
tar = "0.4.41"
=======
log = "0.4.25"
rpassword = "7.3.1"
rustls-pemfile = "2.2.0"
rustls-pki-types = "1.10.1"
pkcs8 = { version = "0.10.2", features = [
    "encryption",
    "3des",
    "des-insecure",
    "pem",
    "alloc",
    "pkcs5",
] }
rustls = "0.23.21"
curl = "0.4.47"

[build-dependencies]
reqwest = { version = "0.12", features = [
    "json",
    "blocking",
    "rustls-tls",
], default-features = false }
>>>>>>> a5937a67
flate2 = "1.0.30"
once_cell = "1.18"
serde = { version = "1.0", features = ["derive"], default-features = false }
serde_json = "1"
sha2 = "0.10.8"
tempfile = "3.10.1"
thiserror = "1.0.61"
anyhow = "1.0.86"

[dev-dependencies]
assert_cmd = "2.0.14"
predicates = "3.1.0"<|MERGE_RESOLUTION|>--- conflicted
+++ resolved
@@ -10,9 +10,12 @@
 ] }
 cairo-bootloader = { git = "https://github.com/zksecurity/cairo-bootloader", rev = "91e8121221140317f0f4d6ba7a59b16ec7ff2d7d" }
 cairo-felt = "0.9.1"
-cairo1-run = { git = "https://github.com/zksecurity/cairo-vm", package = "cairo1-run", features = ["mod_builtin"], rev = "ac8b81b79f65f5017fe0929bf4025be4a0e9c73c" }
+cairo1-run = { git = "https://github.com/zksecurity/cairo-vm", package = "cairo1-run", features = [
+    "mod_builtin",
+], rev = "ac8b81b79f65f5017fe0929bf4025be4a0e9c73c" }
 cairo-vm = { git = "https://github.com/zksecurity/cairo-vm", features = [
-    "extensive_hints", "mod_builtin"
+    "extensive_hints",
+    "mod_builtin",
 ], rev = "ac8b81b79f65f5017fe0929bf4025be4a0e9c73c" }
 cairo-lang-compiler = { version = "=2.10.0-rc.0", default-features = false }
 cairo-lang-filesystem = { version = "=2.10.0-rc.0", default-features = false }
@@ -32,26 +35,11 @@
 starknet-crypto = "0.7.2"
 tempfile = "3.10.1"
 thiserror = "1.0.61"
-
-
-#  reqwest = { git = "https://github.com/seanmonstar/reqwest.git", rev = "28d25bd0a6437cdd8dbec22619f2675b7f97d172", features = [
-#    "json",
-#    "blocking",
-#    "rustls-tls",
-#  ] }
-uuid = "1.9.1"
-<<<<<<< HEAD
 tar = "0.4.41"
 flate2 = "1.0.30"
 fs2 = "0.4.3"
-
-[build-dependencies]
-tar = "0.4.41"
-=======
 log = "0.4.25"
 rpassword = "7.3.1"
-rustls-pemfile = "2.2.0"
-rustls-pki-types = "1.10.1"
 pkcs8 = { version = "0.10.2", features = [
     "encryption",
     "3des",
@@ -60,7 +48,6 @@
     "alloc",
     "pkcs5",
 ] }
-rustls = "0.23.21"
 curl = "0.4.47"
 
 [build-dependencies]
@@ -69,7 +56,6 @@
     "blocking",
     "rustls-tls",
 ], default-features = false }
->>>>>>> a5937a67
 flate2 = "1.0.30"
 once_cell = "1.18"
 serde = { version = "1.0", features = ["derive"], default-features = false }
@@ -78,6 +64,7 @@
 tempfile = "3.10.1"
 thiserror = "1.0.61"
 anyhow = "1.0.86"
+tar = "0.4.41"
 
 [dev-dependencies]
 assert_cmd = "2.0.14"
